# DO NOT LOAD THIS FILE. Load envoy_build_system.bzl instead.
# Envoy test targets. This includes both test library and test binary targets.
load("@bazel_tools//tools/build_defs/pkg:pkg.bzl", "pkg_tar")
load(":envoy_binary.bzl", "envoy_cc_binary")
load(":envoy_library.bzl", "tcmalloc_external_deps")
load(
    ":envoy_internal.bzl",
    "envoy_copts",
    "envoy_external_dep_path",
    "envoy_linkstatic",
    "envoy_select_force_libcpp",
    "envoy_stdlib_deps",
    "tcmalloc_external_dep",
)

# Envoy C++ related test infrastructure (that want gtest, gmock, but may be
# relied on by envoy_cc_test_library) should use this function.
def _envoy_cc_test_infrastructure_library(
        name,
        srcs = [],
        hdrs = [],
        data = [],
        external_deps = [],
        deps = [],
        repository = "",
        tags = [],
        include_prefix = None,
        copts = [],
        **kargs):
    # Add implicit tcmalloc external dependency(if available) in order to enable CPU and heap profiling in tests.
    deps += tcmalloc_external_deps(repository)

    native.cc_library(
        name = name,
        srcs = srcs,
        hdrs = hdrs,
        data = data,
        copts = envoy_copts(repository, test = True) + copts,
        testonly = 1,
        deps = deps + [envoy_external_dep_path(dep) for dep in external_deps] + [
            envoy_external_dep_path("googletest"),
        ],
        tags = tags,
        include_prefix = include_prefix,
        alwayslink = 1,
        linkstatic = envoy_linkstatic(),
        **kargs
    )

# Compute the test linkopts based on various options.
def _envoy_test_linkopts():
    return select({
        "@envoy//bazel:apple": [
            # See note here: https://luajit.org/install.html
            "-pagezero_size 10000",
            "-image_base 100000000",
        ],
        "@envoy//bazel:windows_x86_64": [
            "-DEFAULTLIB:advapi32.lib",
            "-DEFAULTLIB:ws2_32.lib",
            "-WX",
        ],

        # TODO(mattklein123): It's not great that we universally link against the following libs.
        # In particular, -latomic and -lrt are not needed on all platforms. Make this more granular.
        "//conditions:default": ["-pthread", "-lrt", "-ldl"],
    }) + envoy_select_force_libcpp([], ["-lstdc++fs", "-latomic"])

# Envoy C++ fuzz test targets. These are not included in coverage runs.
def envoy_cc_fuzz_test(
        name,
        corpus,
        dictionaries = [],
        repository = "",
        size = "medium",
        deps = [],
        tags = [],
        **kwargs):
    if not (corpus.startswith("//") or corpus.startswith(":") or corpus.startswith("@")):
        corpus_name = name + "_corpus"
        corpus = native.glob([corpus + "/**"])
        native.filegroup(
            name = corpus_name,
            srcs = corpus,
        )
    else:
        corpus_name = corpus
    tar_src = [corpus_name]
    if dictionaries:
        tar_src += dictionaries
    pkg_tar(
        name = name + "_corpus_tar",
        srcs = tar_src,
        testonly = 1,
    )
    fuzz_copts = ["-DFUZZING_BUILD_MODE_UNSAFE_FOR_PRODUCTION"]
    test_lib_name = name + "_lib"
    envoy_cc_test_library(
        name = test_lib_name,
        deps = deps + envoy_stdlib_deps() + [
            repository + "//test/fuzz:fuzz_runner_lib",
        ],
        repository = repository,
        tags = tags,
        **kwargs
    )
    native.cc_test(
        name = name,
        copts = fuzz_copts + envoy_copts("@envoy", test = True),
        linkopts = _envoy_test_linkopts(),
        linkstatic = 1,
        args = ["$(locations %s)" % corpus_name],
        data = [corpus_name],
        # No fuzzing on macOS or Windows
        deps = select({
            "@envoy//bazel:apple": [repository + "//test:dummy_main"],
            "@envoy//bazel:windows_x86_64": [repository + "//test:dummy_main"],
            "//conditions:default": [
                ":" + test_lib_name,
                repository + "//test/fuzz:main",
            ],
        }),
        size = size,
<<<<<<< HEAD
        tags = tags + ["nocoverage"],
=======
        tags = ["fuzz_target"] + tags,
>>>>>>> 4abe6854
    )

    # This target exists only for
    # https://github.com/google/oss-fuzz/blob/master/projects/envoy/build.sh. It won't yield
    # anything useful on its own, as it expects to be run in an environment where the linker options
    # provide a path to FuzzingEngine.
    native.cc_binary(
        name = name + "_driverless",
        copts = fuzz_copts + envoy_copts("@envoy", test = True),
        linkopts = ["-lFuzzingEngine"] + _envoy_test_linkopts(),
        linkstatic = 1,
        testonly = 1,
        deps = [":" + test_lib_name],
        tags = ["manual"] + tags,
    )

    native.cc_test(
        name = name + "_with_libfuzzer",
        copts = fuzz_copts + envoy_copts("@envoy", test = True),
        linkopts = ["-fsanitize=fuzzer"] + _envoy_test_linkopts(),
        linkstatic = 1,
        testonly = 1,
        data = [corpus_name],
        deps = [":" + test_lib_name],
        tags = ["manual", "fuzzer"] + tags,
    )

# Envoy C++ test targets should be specified with this function.
def envoy_cc_test(
        name,
        srcs = [],
        data = [],
        # List of pairs (Bazel shell script target, shell script args)
        repository = "",
        external_deps = [],
        deps = [],
        tags = [],
        args = [],
        copts = [],
        shard_count = None,
        coverage = True,
        local = False,
        size = "medium",
        flaky = False):
    coverage_tags = tags + ([] if coverage else ["nocoverage"])

    native.cc_test(
        name = name,
        srcs = srcs,
        data = data,
        copts = envoy_copts(repository, test = True) + copts,
        linkopts = _envoy_test_linkopts(),
        linkstatic = envoy_linkstatic(),
        malloc = tcmalloc_external_dep(repository),
        deps = envoy_stdlib_deps() + deps + [envoy_external_dep_path(dep) for dep in external_deps + ["googletest"]] + [
            repository + "//test:main",
        ],
        # from https://github.com/google/googletest/blob/6e1970e2376c14bf658eb88f655a054030353f9f/googlemock/src/gmock.cc#L51
        # 2 - by default, mocks act as StrictMocks.
        args = args + ["--gmock_default_mock_behavior=2"],
        tags = coverage_tags,
        local = local,
        shard_count = shard_count,
        size = size,
        flaky = flaky,
    )

# Envoy C++ test related libraries (that want gtest, gmock) should be specified
# with this function.
def envoy_cc_test_library(
        name,
        srcs = [],
        hdrs = [],
        data = [],
        external_deps = [],
        deps = [],
        repository = "",
        tags = [],
        include_prefix = None,
        copts = [],
        **kargs):
    deps = deps + [
        repository + "//test/test_common:printers_includes",
    ]

    # Same as envoy_cc_library
    srcs += select({
        "@envoy//bazel:compdb_build": ["@envoy//bazel/external:empty.cc"],
        "//conditions:default": [],
    })
    _envoy_cc_test_infrastructure_library(
        name,
        srcs,
        hdrs,
        data,
        external_deps,
        deps,
        repository,
        tags,
        include_prefix,
        copts,
        visibility = ["//visibility:public"],
        **kargs
    )

# Envoy test binaries should be specified with this function.
def envoy_cc_test_binary(
        name,
        tags = [],
        **kargs):
    envoy_cc_binary(
        name,
        testonly = 1,
        linkopts = _envoy_test_linkopts(),
        tags = tags + ["compilation_db_dep"],
        **kargs
    )

# Envoy benchmark binaries should be specified with this function.
def envoy_cc_benchmark_binary(
        name,
        deps = [],
        **kargs):
    envoy_cc_test_binary(
        name,
        deps = deps + ["//test/benchmark:main"],
        **kargs
    )

# Tests to validate that Envoy benchmarks run successfully should be specified with this function.
def envoy_benchmark_test(
        name,
        benchmark_binary,
        data = [],
        **kargs):
    native.sh_test(
        name = name,
        srcs = ["//bazel:test_for_benchmark_wrapper.sh"],
        data = [":" + benchmark_binary] + data,
        args = ["%s/%s" % (native.package_name(), benchmark_binary)],
        **kargs
    )

# Envoy Python test binaries should be specified with this function.
def envoy_py_test_binary(
        name,
        external_deps = [],
        deps = [],
        **kargs):
    native.py_binary(
        name = name,
        deps = deps + [envoy_external_dep_path(dep) for dep in external_deps],
        **kargs
    )

# Envoy C++ mock targets should be specified with this function.
def envoy_cc_mock(name, **kargs):
    envoy_cc_test_library(name = name, **kargs)

# Envoy shell tests that need to be included in coverage run should be specified with this function.
def envoy_sh_test(
        name,
        srcs = [],
        data = [],
        coverage = True,
        cc_binary = [],
        tags = [],
        **kargs):
    if coverage:
        if cc_binary == []:
            fail("cc_binary is required for coverage-enabled test.")
        test_runner_cc = name + "_test_runner.cc"
        native.genrule(
            name = name + "_gen_test_runner",
            srcs = srcs,
            outs = [test_runner_cc],
            cmd = "$(location //bazel:gen_sh_test_runner.sh) $(SRCS) >> $@",
            tools = ["//bazel:gen_sh_test_runner.sh"],
        )
        envoy_cc_test(
            name = name,
            srcs = [test_runner_cc],
            data = srcs + data + cc_binary,
            tags = tags,
            deps = ["//test/test_common:environment_lib"] + cc_binary,
        )

    else:
        native.sh_test(
            name = name,
            srcs = ["//bazel:sh_test_wrapper.sh"],
            data = srcs + data + cc_binary,
            args = srcs,
            tags = tags + ["nocoverage"],
            **kargs
        )<|MERGE_RESOLUTION|>--- conflicted
+++ resolved
@@ -121,11 +121,7 @@
             ],
         }),
         size = size,
-<<<<<<< HEAD
-        tags = tags + ["nocoverage"],
-=======
         tags = ["fuzz_target"] + tags,
->>>>>>> 4abe6854
     )
 
     # This target exists only for
