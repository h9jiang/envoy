--- conflicted
+++ resolved
@@ -99,11 +99,8 @@
     return Http::FilterDataStatus::Continue;
   }
 
-<<<<<<< HEAD
-=======
 Http::FilterDataStatus GcpEventsConvertFilter::decodeData(Buffer::Instance&, bool) {
   // TODO(#2): Implement the logic of decodeData
->>>>>>> 4da7e307
   return Http::FilterDataStatus::Continue;
 }
 
